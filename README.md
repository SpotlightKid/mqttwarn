# mqttwarn

To _warn_, _alert_, or _notify_.

![Definition by Google](assets/google-definition.jpg)

This program subscribes to any number of MQTT topics (which may include wildcards) and publishes received payloads to one or more notification services, including support for notifying more than one distinct service for the same message.

For example, you may wish to notify via e-mail and to Pushover of an alarm published as text to the MQTT topic `home/monitoring/+`.

_mqttwarn_ supports a number of services (listed alphabetically below):

* [amqp](#amqp)
* [apns](#apns)
* [asterisk](#asterisk)
* [carbon](#carbon)
* [dbus](#dbus)
* [dnsupdate](#dnsupdate)
* [emoncms](#emoncms)
* [execute](#execute)
* [file](#file)
* [freeswitch](#freeswitch)
* [gss](#gss)
* [gss2](#gss2)
* [http](#http)
* [icinga2] (#icinga2)
* [influxdb](#influxdb)
* [instapush](#instapush)
* [ionic](#ionic)
* [iothub](#iothub)
* [irccat](#irccat)
* [linuxnotify](#linuxnotify)
* [log](#log)
* [mqtt](#mqtt)
* [mqttpub](#mqttpub)
* [mysql](#mysql)
* [mysql_dynamic](#mysql_dynamic)
* [mythtv](#mythtv)
* [nma](#nma)
* [nntp](#nntp)
* [nsca](#nsca)
* [osxnotify](#osxnotify)
* [osxsay](#osxsay)
* [pastebinpub](#pastebinpub)
* [pipe](#pipe)
* [postgres](#postgres)
* [prowl](#prowl)
* [pushalot](#pushalot)
* [pushbullet](#pushbullet)
* [pushover](#pushover)
* [redispub](#redispub)
* [rrdtool](#rrdtool)
* [serial](#serial)
* [slack](#slack)
* [sqlite](#sqlite)
* [sqlite_json2cols](#sqlite_json2cols)
* [sqlite_timestamp](#sqlite_timestamp)
* [smtp](#smtp)
* [ssh](#ssh)
* [syslog](#syslog)
* [telegram](#telegram)
* [thingspeak](#thingspeak)
* [twilio](#twilio)
* [twitter](#twitter)
* [xbmc](#xbmc)
* [xmpp](#xmpp)
* [xively](#xively)
* [zabbix](#zabbix)

![definition by Google](assets/mqttwarn.png)

Notifications are transmitted to the appropriate service via plugins. We provide plugins for the above list of services, and you can easily add your own.

I've written an introductory post, explaining [what mqttwarn can be used for](http://jpmens.net/2014/04/03/how-do-your-servers-talk-to-you/).


## Getting started

I recommend you start off with the following simple configuration which will log messages received on the MQTT topic `test/+` to a file. Create the following configuration file:

```ini
[defaults]
hostname  = 'localhost'
port      = 1883

; name the service providers you will be using.
launch	 = file, log

[config:file]
append_newline = True
targets = {
    'mylog'     : ['/tmp/mqtt.log']
    }

[config:log]
targets = {
    'info'   : [ 'info' ]
  }

[test/+]
targets = file:mylog, log:info
```

**Note**: the closing brace `}` of the `targets` dict must be indented; this is an artifact of ConfigParser.

Launch `mqttwarn.py` and keep an eye on its log file (`mqttwarn.log` by default). Publish two messages to the subscribed topic, using

```
mosquitto_pub -t test/1 -m "Hello"
mosquitto_pub -t test/name -m '{ "name" : "Jane" }'
```

and our output file `/tmp/mqtt.log` should contain the payload of both messages:

```shell
Hello
{ "name" : "Jane" }
```

Both payloads where copied verbatim to the target.

Stop _mqttwarn_, and add the following line to the `[test/+]` section:

```ini
format  = -->{name}<--
```

What we are configuring _mqttwarn_ to do here, is to try and decode the incoming JSON payload and format the output in such a way as that the JSON `name` element is copied to the output (surrounded with a bit of sugar to illustrate the fact that we can output whatever text we want).

If you repeat the publish of the second message, you should see the following in your output file `/tmp/mqtt.log`:

```
-->Jane<--
```

## The `[defaults]` section

Most of the options in the configuration file have sensible defaults, and/or ought to be self-explanatory:

```ini
[defaults]
hostname     = 'localhost'         ; default
port         = 1883
username     = None
password     = None
clientid     = 'mqttwarn'
lwt          = 'clients/mqttwarn'  ; lwt payload is '0' or '1'
skipretained = True
cleansession = False

; logging
logformat = '%(asctime)-15s %(levelname)-5s [%(module)s] %(message)s'
logfile   = 'mqttwarn.log'

; one of: CRITICAL, DEBUG, ERROR, INFO, WARN
loglevel     = DEBUG

; path to file containing self-defined functions for formatmap, alldata, and datamap
; omit the '.py' extension
functions = 'myfuncs'

; name the service providers you will be using.
launch   = file, log, osxnotify, mysql, smtp

; the directory to which we should cd after startup (default: ".")
; the cd is performed before loading service plugins, so it should
; contain a `services/' directory with the required service plugins.
directory = /tmp/


; optional: TLS parameters. (Don't forget to set the port number for
; TLS (probably 8883).
; You will need to set at least `ca_certs' if you want TLS support
; ca_certs: path to the Certificate Authority certificate file (concatenated
;           PEM file)
; tls_version: currently either 'tlsv1' or 'sslv3'
; tls_insecure: True or False (False is default): Do or do not verify
;               broker's certificate CN
; certfile: path to PEM encode client certificate file
; keyfile: path to PEM encode client private key file
ca_certs = '/path/to/ca-certs.pem'
certfile = '/path/to/client.crt'
keyfile = '/path/to/client.key'
tls_version = 'tlsv1'
tls_insecure = False

```

### `functions`

The `functions` option specifies the path to a Python file containing functions you use in formatting or filtering data (see below). Do not specify the `.py` extension to the path name you configure here.

### `launch`

In the `launch` option you specify which _services_ (of those available in the `services/` directory of _mqttwarn_ or using the `module` option, see the following paragraphs) you want to be able to use in target definitions. 

## The `[config:xxx]` sections

Sections called `[config:xxx]` configure settings for a service _xxx_. Each of these sections
has a mandatory option called `targets`, which is a dictionary of target names, each
pointing to an array of "addresses". Address formats depend on the particular service.

A service section may have an option called `module`, which refers to the name
of the actual service module to use. A service called `filetruncate` - and 
referenced as such in the `launch` option -
may have `module = file`, in which case the service works like a regular `file`
service, with its own distinct set of service options. It is thus possible to
have several different service configurations for the same underlying service,
with different configurations, e.g. one for files that should have notifications
appended, and one for files that should get truncated before writes.

As an example for `module` consider this INI file in which we want two services of type log. We actually _launch_ an `xxxlog` (which doesn't physically exist), but due to the `module=log` setting in its configuration it is instantiated:

```ini
[defaults]
hostname  = 'localhost'  ; default
port      = 1883

launch	 = log, xxxlog

[config:log]
targets = {
    'debug'  : [ 'debug' ],
  }

[config:xxxlog]
# Note how the xxxlog is instantiated from log and both must be launched
module = log
targets = {
    'debug'  : [ 'debug' ],
  }


[topic/1]
targets = log:debug, xxxlog:debug
```

## The `[failover]` section

There is a special section (optional) for defining a target (or targets) for internal error conditions. Currently there is only one error handled by this logic, broker disconnection.

This allows you to setup a target for receiving errors generated within _mqttwarn_. The message is handled like any other with an error code passed as the `topic` and the error details as the `message`. You can use formatting and transformations as well as filters, just like any other _topic_.

Below is an example which will log any failover events to an error log, and display them on all XBMC targets:

```ini
[failover]
targets  = log:error, xbmc
title    = mqttwarn
```

## The `[__topic__]` sections

All sections not called `[defaults]` or `[config:xxx]` are treated as MQTT topics
to subscribe to. _mqttwarn_ handles each message received on this subscription
by handing it off to one or more service targets.

The section name is the topic name (can be overridden using the `topic` option). Consider the following example:

```ini
[icinga/+/+]
targets = log:info, file:f01, mysql:nagios

[my/special]
targets = mysql:m1, log:info
```

MQTT messages received at `icinga/+/+` will be directed to the three specified targets, whereas messages received at `my/special` will be stored in a `mysql` target and will be `log`ged at level "INFO".

If more then one section is matching the topic then message will be handled to targets in all matching sections.

Targets can be also defined as a dictionary containing the pairs of topic and targets. In that case message matching the section can be dispatched in more flexible ways to selected targets. Consider the following example:

```ini
[#]
targets = {
    '/#': 'file:0',
    '/test/#': 'file:1',
    '/test/out/#': 'file:2',
    '/test/out/+': 'file:3',
    '/test/out/+/+': 'file:4',
    '/test/out/+/state': 'file:5',
    '/test/out/FL_power_consumption/state': [ 'file:6', 'file:7' ],
    '/test/out/BR_ambient_power_sensor/state': 'file:8',
  }
```

With the message dispatching configuration the message is dispatched to the targets matching the most specific topic. If the message is received at `/test/out/FL_power_consumption/state` it will be directed to `file:6` and `file:7` targets only. Message received at `/test/out/AR_lamp/state` will be directed to `file:5`, but received at `/test/out/AR_lamp/command` will go to `file:4`.
The dispatcher mechanism is always trying to find the most specific match.
It allows to define the wide topic with default targets while some more specific topic can be handled differently. It gives additional flexibility in a message routing.

Each of these sections has a number of optional (`O`) or mandatory (`M`)
options:

| Option        |  M/O   | Description                                    |
| ------------- | :----: | ---------------------------------------------- |
| `targets`     |   M    | service targets for this SUB                   |
| `topic`       |   O    | topic to subscribe to (overrides section name) |
| `filter`      |   O    | function name to suppress this msg             |
| `datamap`     |   O    | function name parse topic name to dict         |
| `alldata`     |   O    | function to merge topic, and payload with more |
| `format`      |   O    | function or string format for output           |
| `priority`    |   O    | used by certain targets (see below). May be func()  |
| `title`       |   O    | used by certain targets (see below). May be func()  |
| `image`       |   O    | used by certain targets (see below). May be func()  |
| `template`    |   O    | use Jinja2 template instead of `format`        |
| `qos`         |   O    | MQTT QoS for subscription (dflt: 0)            |


## Transformation

In addition to passing the payload received via MQTT to a service, _mqttwarn_ allows you do do the following:

* Transform payloads on a per/topic basis. For example, you know you'll be receiving JSON, but you want to warn with a nicely formatted message.
* For certain services, you can change the _title_ (or _subject_) of the outgoing message.
* For certain services, you can change the _priority_ of the outgoing message.

Consider the following JSON payload published to the MQTT broker:

```shell
mosquitto_pub -t 'osx/json' -m '{"fruit":"banana", "price": 63, "tst" : "1391779336"}'
```

Using `format` we can configure _mqttwarn_ to transform that JSON into a different outgoing message which is the text that is actually notified. Part of said `format` looks like this in the configuration file, and basically specifies that messages published to `osx/json` should be transformed as on the right-hand side.

```ini
format = "I'll have a {fruit} if it costs {price}"
```

(Embedded `"\n"` are converted to newlines on output.)

The result is:

![OSX notifier](assets/osxnotify.jpg)

You associate MQTT topic branches to applications in the configuration file (copy `mqttwarn.ini.sample` to `mqttwarn.ini` for use). In other words, you can accomplish, say, following mappings:

* PUBs to `owntracks/jane/iphone` should be notified via Pushover to John's phone
* PUBs to `openhab/temperature` should be Tweeted
* PUBs to `home/monitoring/alert/+` should notify Twitter, Mail, and Prowl

See details in the config sample for how to configure this script.
The path to the configuration file (which must be valid Python) is obtained from the `MQTTWARNINI` environment variable which defaults to `mqttwarn.ini` in the current directory.


## Configuration of service plugins

Service plugins are configured in the main `mqttwarn.ini` file. Each service has a mandatory _section_ named `[config:xxx]`, where `xxx` is the name of the service. This section _may_ have some settings which are required for a particular service, and all services have an rarely used option called `module` (see [The config:xxx sections](#the-configxxx-sections)) and one mandatory option called `targets`. This defines individual "service points" for a particular service, e.g. different paths for the `file` service, distinct database tables for `mysql`, etc.

We term the array for each target an "address list" for the particular service. These may be path names (in the case of the `file` service), topic names (for outgoing `mqtt` publishes), hostname/port number combinations for `xbmc`, etc.

### `amqp`

The `amqp` service basically implements an MQTT to AMQP gateway which is a little bit
overkill as, say, RabbitMQ already has a pretty versatile MQTT plugin. The that as it
may, the configuration is as follows:

```ini
[config:amqp]
uri     =  'amqp://user:password@localhost:5672/'
    'test01'     : [ 'name_of_exchange',    'routing_key' ],
    }
```

The exchange specified in the target configuration must exist prior to using this
target.

Requires: [Puka](https://github.com/majek/puka/) (`pip install puka`)

### `apns`

The `apns` service interacts with the Apple Push Notification Service (APNS) and
is a bit special (and one of _mqttwarn_'s more complex services) in as much as
it requires an X.509 certificate and a key which are typically available to
developers only.

The following discussion assumes one of these payloads published via MQTT:

```json
{"alert": "Vehicle moved" }
```

```json
{"alert": "Vehicle moved", "custom" : { "tid": "C2" }}
```

In both cases, the message which will be displayed in the notification of the iOS
device is "Vehicle moved". The second example depends on the app which receives
the notification. This custom data is per/app. This example app uses the custom
data to show a button:

![APNS notification](assets/apns.png)

This is the configuration we'll discuss.

```ini
[defaults]
hostname  = 'localhost'
port      = 1883
functions = 'myfuncs'

launch	 = apns

[config:apns]
targets = {
                 # path to cert in PEM format   # key in PEM format
    'prod'     : ['/path/to/prod.crt',          '/path/to/prod.key'],
    }

[test/token/+]
targets = apns
alldata = apnsdata()
format  = {alert}
```

Certificate and Key files are in PEM format, and the key file must *not* be
password-protected. (The PKCS#12 file you get as a developer can be extracted thusly:

```
openssl pkcs12 -in apns-CTRL.p12 -nocerts -nodes | openssl rsa > prod.key
openssl pkcs12 -in apns-CTRL.p12 -clcerts -nokeys  > xxxx
```

then copy/paste from `xxxx` the sandbox or production certificate into `prod.crt`.)

The _myfuncs_ function `apnsdata()` extracts the last part of the topic into
`apns_token`, the hex token for the target device, which is required within the
`apns` service.

```python
def apnsdata(topic, data, srv=None):
    return dict(apns_token = topic.split('/')[-1])
```

A publish to topic `test/token/380757b117f15a46dff2bd0be1d57929c34124dacb28d346dedb14d3464325e5`
would thus emit the APNS notification to the specified device.


Requires [PyAPNs](https://github.com/djacobs/PyAPNs)

### `carbon`

The `carbon` service sends a metric to a Carbon-enabled server over TCP.

```ini
[config:carbon]
targets = {
        'c1' : [ '172.16.153.110', 2003 ],
  }

[c/#]
targets = carbon:c1
```

In this configuration, all messages published to `c/#` would be forwarded to
the Carbon server at the specified IP address and TCP port number.

The topic name is translated into a Carbon _metric_ name by replacing slashes
by periods. A timestamp is appended to the message automatically.

For example, publishing this:

```
mosquitto_pub -t c/temp/arduino -m 12
```

would result in the value `12` being used as the value for the Carbon metric
`c.temp.arduino`. The published payload may contain up to three white-space-separated
parts.

1. The carbon metric name, dot-separated (e.g. `room.temperature`) If this is omitted, the MQTT topic name will be used as described above.
2. The integer value for the metric
3. An integer timestamp (UNIX epoch time) which defaults to "now".

In other words, the following payloads are valid:

```
15					just the value (metric name will be MQTT topic)
room.living 15				metric name and value
room.living 15 1405014635		metric name, value, and timestamp
```

### `dbus`

The `dbus` service send a message over the dbus to the user's desktop (only
tested with Gnome3).

```ini
[config:dbus]
targets = {
    'warn' : [ 'Warning' ],
    'note' : [ 'Note' ]
    }
```

Requires:
* Python [dbus](http://www.freedesktop.org/wiki/Software/DBusBindings/#Python) bindings

### `dnsupdate`

The `dnsupdate` service updates an authoritative DNS server via RFC 2136 DNS Updates.
Consider the following configuration:

```ini
[config:dnsupdate]
dns_nameserver = '127.0.0.2'
dns_keyname= 'mqttwarn-auth'
dns_keyblob= 'kQNwTJ ... evi2DqP5UA=='
targets = {
   #target             DNS-Zone      DNS domain              TTL,  type
   'temp'         :  [ 'foo.aa.',     'temperature.foo.aa.', 300, 'TXT'   ],
   'addr'         :  [ 'foo.aa.',     'www.foo.aa.',         60,  'A'   ],
  }

[test/temp]
targets = log:info, dnsupdate:temp
format = Current temperature: {payload}C

[test/a]
targets = log:info, dnsupdate:addr
format = {payload}
```

`dns_nameserver` is the address of the authoritative server the update should be sent
to via a TCP update. `dns_keyname` and `dns_keyblob` are the TSIG key names and base64-representation of the key respectively. These can be created with either of:

```
ldns-keygen  -a hmac-sha256 -b 256 keyname
dnssec-keygen -n HOST -a HMAC-SHA256 -b 256 keyname
```

where _keyname_ is the name then added to `dns_keyname` (in this example: `mqttwarn-auth`).

Supposing a BIND DNS server configured to allow updates, you would then configure it
as follows:

```
key "mqttwarn-auth" {
  algorithm hmac-sha256;
  secret "kQNwTJ ... evi2DqP5UA==";
};

...
zone "foo.aa" in {
   type master;
   file "keytest/foo.aa";
   update-policy {
      grant mqttwarn-auth. zonesub ANY;
   };
};
```

For the `test/temp` topic, a pub and the resulting DNS query:

```
$ mosquitto_pub -t test/temp -m 42'
$ dig @127.0.0.2 +noall +answer temperature.foo.aa txt
temperature.foo.aa. 300 IN  TXT "Current temperature: 42C"
```

The `test/a` topic expects an address:

```
$ mosquitto_pub -t test/a -m 172.16.153.44
$ dig @127.0.0.2 +short www.foo.aa
172.16.153.44
```

Ensure you watch both mqttwarn's logfile as well as the log of your
authoritative name server which will show you what's going on:

```
client 127.0.0.2#52786/key mqttwarn-auth: view internal: updating zone 'foo.aa/IN': adding an RR at 'www.foo.aa' A 172.16.153.44
```

Requires:
* [dnspython](http://www.dnspython.org)

### `emoncms`

The `emoncms` service sends a numerical payload to an [EmonCMS](http://emoncms.org/) instance. [EmonCMS](http://emoncms.org/) is a powerful open-source web-app for processing, logging and visualising energy, temperature and other environmental data.

The web-app can run locally or you can upload your readings to their server for viewing and monitoring via your own login (note this is likely to become a paid service in the medium term). See http://emoncms.org for details on installing and configuring your own instance.

By specifying the node id and input name in the mqttwarn target (see the ini example below) you can split different feeds into different nodes, and give each one a human readable name to identify them in EmonCMS.

```ini
[config:emoncms]
url     = <url of emoncms server e.g. http://localhost/emoncms or http://emoncms.org/emoncms>
apikey  = <apikey generated by the emoncms server>
timeout = 5
targets = {
    'usage'  : [ 1, 'usage' ],  # [ <nodeid>, <name> ]
    'solar'  : [ 1, 'solar' ]
    }
```

### `execute`

The `execute` target launches the specified program and its arguments. It is similar
to `pipe` but it doesn't open a pipe to the program.
Example use cases are f.e. IoT buttons which publish a message when they are pushed
and the execute an external program. It is also a light version of [mqtt-launcher](https://github.com/jpmens/mqtt-launcher).

```ini
[config:execute]
targets = {
             # argv0 .....
   'touch' : [ 'touch', '/tmp/executed' ]
   }
```

To pass the published data (text) to the command, use `[TEXT]` which then gets replaced.
This can also be configured with the `text_replace` parameter.

Note, that for each message targetted to the `execute` service, a new process is
spawned (fork/exec), so it is quite "expensive".

### `fbchat`

Notification of one [Facebook](http://facebook.com) account requires an account.
For now, this is only done for messaging from one accout to another.

Upon configuring this service's targets, make sure the three (3) elements of the
list are in the order specified!

```ini
[config:fbchat]
targets = {
  'janejol'   :  [ 'vvvvvvvvvvvvvvvvvvvvvv',                              # username sending message
                   'wwwwwwwwwwwwwwwwwwwwwwwwwwwwwwwwwwwwwwwwww',          # username's password (sending message)
                   'xxxxxxxxxxxxxxxxxxxxxxxxxxxxxxxxxxxxxxxxxxxxxxxxxx'  # destination account (receiving message)
                  ]
   }
```

Requires:
* A Facebook account
* [python-fbchat](https://github.com/yakhira/fbchat)

### `file`

The `file` service can be used for logging incoming topics, archiving, etc. Each message is written to a path specified in the targets list. Note that files are opened for appending and then closed on each notification.

Supposing we wish to archive all incoming messages to the branch `arch/#` to a file `/data/arch`, we could configure the following:

```ini
[config:file]
append_newline = True
overwrite = False
targets = {
    'log-me'    : ['/data/arch']
   }
```

If `append_newline` is True, a newline character is unconditionally appended to the string written to the file. If `overwrite` is True, the file is opened for truncation upon writing (i.e. the file will contain the last message only).


## `freeswitch`

The `freeswitch` service will make a VOIP call to the number specified in your target and 'speak' the message using the TTS service you specify. Each target includes the gateway to use as well as the number/extension to call, so you can make internal calls direct to an extension, or call any external number using your external gateway.

In order to use this service you must enable the XML RPC API in Freeswitch - see instructions [here](http://wiki.freeswitch.org/wiki/Mod_xml_rpc).

You need to provide a TTS URL to perform the conversion of your message to an announcement. This can be an online service like VoiceRSS or the [Google Translate API](translate.google.com) (see example below). Or it could be a local TTS service you are using.

```ini
[config:freeswitch]
host      = 'localhost'
port      = 8050
username  = 'freeswitch'
password  = '<xml_rpc_password>'
ttsurl    = 'translate.google.com/translate_tts?'
ttsparams = { 'tl': 'en', 'ie': 'UTF-8', 'client': 'mqttwarn', 'q': '{payload}' }
targets   = {
    'mobile'    : ['sofia/gateway/domain/', '0123456789']
    }
```

Requires
* [Freeswitch](https://www.freeswitch.org/)
* Internet connection for Google Translate API

## `asterisk`

The `asterisk` service will make a VOIP conference between the number and the extension (in defined context). Also it sends the message as variable to the extension, so you can 'speak' to it. Configuration is similar as with the [freeswitch](#freeswitch) service, but in service uses [Asterisk Manager Interface (AMI)](https://wiki.asterisk.org/wiki/pages/viewpage.action?pageId=4817239).

The plugin author strongly recommends you use AMI only in trusted networks.

```ini
[config:asterisk]
host     = 'localhost'
port     = 5038
username = 'mqttwarn'
password = '<AMI password>'
extension = 2222
context = 'default'
targets  = {
    'user'    : ['SIP/avaya/', '0123456789']
          }
```

Requires

* [Asterisk](http://www.asterisk.org/) with configured AMI interface (manager.conf)
* pyst2 -  powerful Python abstraction of the various Asterisk APIs (pip install pyst2)

### `gss`

The `gss` service interacts directly with a Google Docs Spreadsheet. Each message can be written to a row in a selected worksheet.

Each target has two parameters:

1. The spreadsheet key. This is directly obtainable from the url of the open sheet.
2. The worksheet id. By default the first sheets id is 'od6'

```ini
[config:gss]
username    = your.username@gmail.com
password    = yourpassword
targets     = {
               # spreadsheet_key                               # worksheet_id
    'test': [ 'xxxxxxxxxxxxxxxxxxxxxxxxxxxxxxxxxxxxxxxxxxxx',  'od6']
    }
```

Example:

```
mosquitto_pub -t nn/ohoh -m '{"username": "jan", "device":"phone", "lat": "-33.8746097", "lon": "18.6292892", "batt": "94"}'
```

turns into

![GSS](assets/gss.png)

Note: It is important that the top row into your blank spreadsheet has column headings that correspond the values that represent your dictionary keys.
If these column headers are not available, you will most likely see an error like this:

```
gdata.service.RequestError: {'status': 400, 'body': 'We&#39;re sorry, a server error occurred. Please wait a bit and try reloading your spreadsheet.', 'reason': 'Bad Request'}
```

Requires:
* [gdata-python-client](https://code.google.com/p/gdata-python-client/)



### `gss2`

The `gss2` service interacts directly with a Google Docs Spreadsheet. Each message can be written to a row in a selected worksheet.

Each target has two parameters:

1. The spreadsheet URL. You can copy the URL from your browser that shows the spreadsheet.
2. The worksheet name. Try "Sheet1".

```ini
[config:gss2]
client_secrets_filename = client_secrets.json
oauth2_code =
oauth2_storage_filename = oauth2.store
targets = {
    # spreadsheet_url                                          # worksheet_name
    'test': [ 'https://docs.google.com/spre...cdA-ik8uk/edit', 'Sheet1']
    # This target would be addressed as 'gss2:test'.
    }
```

Note: It is important that the top row into your blank spreadsheet has column headings that correspond the values that represent your dictionary keys. If these column headers are not available or different from the dictionary keys, the new rows will be empty.

Note: Google Spreadsheets initially consist of 100 or 1,000 empty rows. The new rows added by `gss2` will be *below*, so you might want to delete those empty rows.

Other than `gss`, `gss2` uses OAuth 2.0 authentication. It is a lot harder to get working - but it does actually work.

Here is an overview how the authentication with Google works:

1. You obtain a `client_secrets.json` file from Google Developers Console.
1. You reference that file in the `client_secrets_filename` field and restart mqttwarn.
1. You grab an URL from the logs and visit that in your webbrowser.
1. You copy the resulting code to `mqttwarn.ini`, field `oauth2_code`
   and restart mqttwarn.
1. `gss2` stores the eventual credentials in the file you specified in
   field `oauth2_storage_filename`.
1. Everyone lives happily ever after. I hope you reach this point without
   severe technology burnout.
1. Technically, you could remove the code from field `oauth2_code`,
   but it does not harm to leave it there.

Now to the details of this process:
The contents of the file `client_secrets_filename` needs to be obtained by you as described in the [Google Developers API Client Library for Python docs](https://developers.google.com/api-client-library/python/auth/installed-app) on OAuth 2.0 for an Installed Application.
Unfortunately, [Google prohibits](http://stackoverflow.com/a/28109307/217001) developers to publish their credentials as part of open source software. So you need to get the credentials yourself.

To get them:

1. Log in to the Google Developers website from
  [here](https://developers.google.com/).
1. Follow the instructions in section `Creating application credentials` from
  the [OAuth 2.0 for Installed Applications](https://developers.google.com/api-client-library/python/auth/installed-app#creatingcred) chapter.
  You are looking for an `OAuth client ID`.
1. In the [Credentials screen of the API manager](https://console.developers.google.com/apis/credentials)
  there is a download icon next to your new client ID. The downloaded
  file should be named something like `client_secret_664...json`.
1. Store that file near e.g. `mqttwarn.ini` and ensure the setting
  `client_secrets_filename` has the valid path name of it.

Then you start with the `gss2` service enabled and with the `client_secrets_filename` readable. Once an event is to be published, you will find an error in the logs with a URL that you need to visit with a web browser that is logged into your Google account. Google will offer you to accept access to
Google Docs/Drive. Once you accept, you get to copy a code that you need to paste into field `oauth2_code` and restart mqttwarn.

The file defined in `oauth2_storage_filename` needs to be missing or writable and will be created or overwritten. Once OAuth credentials have been established (using the `oauth2_code`), they are persisted in there.

Requires:
* [google-api-python-client](https://pypi.python.org/pypi/google-api-python-client/)
  (`pip install google-api-python-client`)
* [gspread](https://github.com/burnash/gspread)
  (`pip install gspread`)



### `http`

The `http` service allows GET and POST requests to an HTTP service.

Each target has five parameters:

1. The HTTP method (one of `get` or `post`)
2. The URL, which is transformed if possible (transformation errors are ignored)
3. `None` or a dict of parameters. Each individual parameter value is transformed.
4. `None` or a list of username/password e.g. `( 'username', 'password')`
5. `None` or True to force the transformation of the third parameter to a json object and to send the HTTP header `Content-Type` with a value of `application/json` when using `post`

```ini
[config:http]
timeout = 60

targets = {
                #method     #URL               # query params or None                              # list auth # Json
  'get1'    : [ "get",  "http://example.org?", { 'q': '{name}', 'isod' : '{_dtiso}', 'xx': 'yy' }, ('username', 'password') ],
  'post1'    : [ "post", "http://example.net", { 'q': '{name}', 'isod' : '{_dtiso}', 'xx': 'yy' }, None, True ]
  }
```

If you want to use the mqtt message content directly in the query parameters use `'{payload}'`

Note that transforms in parameters must be quoted strings:

* Wrong: `'q' : {name}`
* Correct: `'q' : '{name}'`

As a special case, if the quoted parameter starts with an `@` character (e.g.
`'@name'`, it will not be formatted via `.format()`; instead, `name` is taken
directly from the transformation data.


### `icinga2`

This service is for the REST API in [Icinga2](https://www.icinga.org/products/icinga-2/). Icinga2 is an open source monitoring solution.

Using this service JSON payloads can be sent to your Icinga2 server to indicate host/service states or passive check updates.

By default the service will POST a `process-check-result` to your Icinga2 server with the following payload;

```
payload  = {
    'service'       : 'host-name!service-name',
    'check_source'  : 'check-source',
    'exit_status'   : priority,
    'plugin_output' : message
    }
```

Where the `host-name`, `service-name` and `check-source` come from the service config (see below), the priority is the standard `mqttwarn` priority, either hard coded or derived via a _function_, and the message is the payload arriving on the MQTT topic.

NOTE: if `service-name` is None in the target config the payload will include `'host' : 'host-name'` instead of the `'service'` entry, and can be used for host checks.

However it is possible to create your own payload by adding a custom format function where you can specify a dict of key/value pairs and these will be used to update the payload sent to Icinga2.

For example we can add a custom function which returns;

```
def icinga2_format(data, srv):
    icinga2_payload = {
        'exit_status'  : 0,
        'plugin_output': "OK: my-service is publishing",
        'service'      : "host.com!my-service",
        }

    return json.dumps(icinga2_payload)
```

This allows you to manipulate the status, output and service name by parsing topic names and message payloads.

```ini
[config:icinga2]
host     = 'https://icingahost'
port     = 5665
username = 'api-username'
password = 'api-password'
targets  = {
                        # host-name   service-name  check-source
    'host-check '    : [ 'host.com',  None,         'mqttwarn' ],
    'service-check ' : [ 'host.com',  'passive',    'mqttwarn' ],
    }
```

### `ionic`

This service is for [Ionic](http://ionicframework.com/). Ionic framework allows easy development of HTML5 hybrid mobile apps. This service can be used for pushing notifications to ionic hybrid apps (android, ios, ...). Please read following for more details on ionic:
[Ionic tutorial](http://ionicframework.com/getting-started/) and [Ionic push service](http://docs.ionic.io/docs/push-overview)

You will get Ionic appid and Ionic appsecret (private key) after registering with Ionic push service. And you will get device token(s) when app initiates push service interaction.

Using this service, *plain texts* can be sent to one or many ionic apps. And each app can inturn push to many devices. Following is the ini example:

```ini
[config:ionic]
targets = {
  'anyappalias' : [ '<ionic app id>', '<ionic app secret>', '<device token 1>', '<device token 2>', '<device token N>']
  }
```

![ionic](assets/ionic.png)

### `iothub`

This service is for [Microsoft Azure IoT Hub](https://azure.microsoft.com/en-us/services/iot-hub/).
The configuration requires a hostname for the IoT Hub, all other service configuration options are optional.
Each target defines which device to impersonate when sending the message.

```ini
[config:iothub]
hostname = '<name>.azure-devices.net'
# protocol = 'AMQP'/'MQTT'/'HTTP' # Optional, default is AMQP
# message_timeout = 10000 # Optional, default is not to expire
# timeout = 10 # Optional, for HTTP transport only
# minimum_polling_time = 9 # Optional, for HTTP transport only
targets = {
               # device id   # device key
    'test' : [ 'pi',         'uN...6w=' ]
  }
```

Note that the actual message delivery is done asynchronously, meaning that
successful processing is no quarantee for actual delivery. In the case of an
error occurring, an error message should eventually appear in the log.

Requires:
* [Microsoft Azure IoT device SDK for Python](https://github.com/Azure/azure-iot-sdks/tree/master/python/device)

### `influxdb`

This service provides a way for forwarding data to the time series database [InfluxDB](https://influxdata.com/) (v9+).

You will need to install an instance of InfluxDB (v9+) and create a new user. Then create a new database and give your user write permissions to that database.

You can then setup multiple *targets*, each of which is a different *measurement* in your InfluxDB database. 

Each time a value is received for an InfluxDB target, the value is sent to the configured *measurement* with a *topic* tag matching the MQTT topic the data arrived on.

The topic name is normalised by replacing `/` with `_`. So a value arriving on `sensor/kitchen/temperature` would be published to InfluxDB with a tag of `topic=sensor_kitchen_temperature`.

This allows you to setup measurements with multiple time series streams, or have a separate measurement for each stream. 

Following is an ini example, showing the various connection properties for the InfluxDB database, and some example target configs;

```ini
[config:influxdb]
host      = 'influxdbhost'
port      = 8086
username  = 'username'
password  = 'password'
database  = 'mqttwarn'
targets = {
                          # measurement
    'humidity'         : [ 'humidity' ],
    'temperature'      : [ 'temperature' ]
    }
```

### `instapush`

This service is for [Instapush](https://instapush.im), an app for
both IOS and Android, which provides free instant notifications.

You should first create an application and respective event following the [tutorial](https://instapush.im/home/start/).

Afterward you will find your Application ID and Application Secret in the "Basic Info" of your application.

Each _mqttwarn_ target corresponds to an event in your Instapush application.

The "trackers" in Instapush correspond to JSON values in the _mqttwarn_ `config:instapush` section or from the message payload. You can define as many trackers as you wish.

Consider the following event created in Instapush:

| Field          | Value                |
| -------------- | -------------------- |
| `Event title`  | alerts               |
| `Trackers`     | object, action       |
| `Push Message` | {object} just {action} |

To always send the same `object` and `action` tracker values, set them as constants in the event of the target:

```ini
[config:instapush]
appid = '12345abc123456'
appsecret = '1234567890abcd123456789abcdef123456789'
targets = {
             # event   # trackers
  'notify' : [ 'alerts', {"object":"door", "action":"opened/closed"}]
  }
```

![instapush](assets/instapush.png)

To send tracker values based on the message payload, leave out the the tracker element of the target definition in the `config:instapush` section: If your target is a list with only 1 element, that element will be considered the "event" and the "trackers" will be taken from the mqtt payload, which must have all tracker fields present.

### `irccat`

The `irccat` target fires a message off to a listening [irccat](https://github.com/RJ/irccat/tree/master) which has a connection open on one or more IRC channels.

Each target has to be configured with the address, TCP port and channel name of the particular _irccat_ it should target.

```ini
[config:irccat]
targets = {
             # address     port   channel
   'chan1': [ '127.0.0.1', 12345, '#testchan1' ],
  }
```

| Topic option  |  M/O   | Description                            |
| ------------- | :----: | -------------------------------------- |
| `priority`    |   O    | Colour: 0=black, 1=green, 2=red        |

The priority field can be used to indicate a message colour.

![irccat](assets/irccat.png)

### `linuxnotify`
The `linuxnotify` service is used to display notifications on a running desktop
environment (only tested with Gnome3).

```ini
[config:linuxnotify]
targets = {
    'warn' : [ 'Warning' ]
    }
```

![linuxnotify](assets/linuxnotify.png)

Requires:
* gobject-introspection Python bindings

### `log`

The `log` service allows us to use the logging system in use by _mqttwarn_
proper, i.e. messages directed at `log` will land in _mqttwarn_'s log file.

```ini
[config:log]
targets = {
    'info'   : [ 'info' ],
    'warn'   : [ 'warn' ],
    'crit'   : [ 'crit' ],
    'error'  : [ 'error' ]
  }
```

### `mqtt`

The `mqtt` service fires off a publish on a topic, creating a new connection
to the configured broker for each message.

Consider the following configuration snippets:

```ini
[config:mqtt]
hostname =  'localhost'
port =  1883
qos =  0
retain =  False
username =  "jane"
password =  "secret"
targets = {
  'o1'    : [ 'out/food' ],
  'o2'    : [ 'out/fruit/{fruit}' ],
  'm2'	  : [ 'sometopic', 'specialmq.ini' ],
  }

[in/a1]
targets = mqtt:o1, mqtt:o2
format =  u'Since when does a {fruit} cost {price}?'
```

The `topicmap` specifies we should subscribe to `in/a1` and republish to two
MQTT targets. The second target (`mqtt:o2`) has a topic branch with a variable
in it which is to be interpolated (`{fruit}`).

These are the results for appropriate publishes:

```
$ mosquitto_pub -t 'in/a1' -m '{"fruit":"pineapple", "price": 131, "tst" : "1391779336"}'

in/a1 {"fruit":"pineapple", "price": 131, "tst" : "1391779336"}
out/food Since when does a pineapple cost 131?
out/fruit/pineapple Since when does a pineapple cost 131?


$ mosquitto_pub -t 'in/a1' -m 'temperature: 12'

in/a1 temperature: 12
out/food temperature: 12
out/fruit/{fruit} temperature: 12
```

In the first case, the JSON payload was decoded and the _fruit_ variable could be
interpolated into the topic name of the outgoing publish, whereas the latter shows
the outgoing topic branch without interpolated values, because they simply didn't
exist in the original incoming payload.

The optional second value in the topic map (`specialmq.ini` in the example above)
specifies the name of an INI-type file with parameters which override the basic
configuration of this service. Assume most of your MQTT targets go to `localhost`,
but you want one target to be configured to address a distinct MQTT broker. Create
an INI file with any name you desire and specify that as the optional second parameter:

```ini
[defaults]
hostname= 10.0.12.1
port= 1884
client_id = blub01
qos = 1
retain = False

[auth]
username = jjolie
password = seecret

[tls]
ca_certs = foobar.crt
;certfile = xxx.crt
;keyfile = xxx.key
tls_version = tlsv1
;ciphers = xxxxx xx
```

This shows the currently full configuration possible. Global values from the
`mqtt` service override those not specified here. Also, if you don't need
authentication (`auth`) or (`tls`) you may omit those sections. (The `defaults`
section must exist.)

### `mqttpub`

This service publishes a message to the broker _mqttwarn_ is connected to. (To
publish a message to a _different_ broker, see `mqtt`.)

Each target requires a topic name, the desired _qos_ and a _retain_ flag.

```ini
[config:mqttpub]
targets = {
                # topic            qos     retain
    'mout1'   : [ 'mout/1',         0,     False ],
    'special' : [ 'some/{device}',  0,     False ],
  }
```

If the outgoing topic name contains transformation strings (e.g. `out/some/{temp}`)
values are interpolated accordingly. Should this not be possible, e.g. because a
string isn't available in the _data_, the message is _not_ published.

### `mysql`

The MySQL plugin is one of the most complicated to set up. It requires the following configuration:

```ini
[config:mysql]
host  =  'localhost'
port  =  3306
user  =  'jane'
pass  =  'secret'
dbname  =  'test'
targets = {
          # tablename  #fallbackcolumn
 'm2'   : [ 'names',   'full'            ]
  }
```

Suppose we create the following table for the target specified above:

```
CREATE TABLE names (id INTEGER, name VARCHAR(25));
```

and publish this JSON payload:

```
mosquitto_pub -t my/2 -m '{ "name" : "Jane Jolie", "id" : 90, "number" : 17 }'
```

This will result in the two columns `id` and `name` being populated:

```mysql
+------+------------+
| id   | name       |
+------+------------+
|   90 | Jane Jolie |
+------+------------+
```

The target contains a so-called _fallback column_ into which _mqttwarn_ adds
the "rest of" the payload for all columns not targetted with JSON data. I'll now
add our fallback column to the schema:

```mysql
ALTER TABLE names ADD full TEXT;
```

Publishing the same payload again, will insert this row into the table:

```mysql
+------+------------+-----------------------------------------------------+
| id   | name       | full                                                |
+------+------------+-----------------------------------------------------+
|   90 | Jane Jolie | NULL                                                |
|   90 | Jane Jolie | { "name" : "Jane Jolie", "id" : 90, "number" : 17 } |
+------+------------+-----------------------------------------------------+
```

As you can imagine, if we add a `number` column to the table, it too will be
correctly populated with the value `17`.

The payload of messages which do not contain valid JSON will be coped verbatim
to the _fallback_ column:

```mysql
+------+------+-------------+--------+
| id   | name | full        | number |
+------+------+-------------+--------+
| NULL | NULL | I love MQTT |   NULL |
+------+------+-------------+--------+
```

You can add columns with the names of the built-in transformation types (e.g. `_dthhmmss`, see below)
to have those values stored automatically.

### `mysql_dynamic`

Similar to the MySQL plugin but tables and columns are created dynamically as needed. The name of the table is composed from the topic, replacing the dash separator with underscores. As an example, the topic ```device/laptop/tracks```results in the creation of a table named ```device_laptop_tracks```.

The message will be processed and each JSON field will be stored in a different column. The columns of each table (and the table itself) are created when the first message is published to the topic. The configuration allows to specify the fields to ignore. These will not be stored in the database.

As an example, by publishing this JSON payload:
```
mosquitto_pub -t my/2 -m '{ "name" : "Jane Jolie", "id" : 90, "number" : 17 }'
```

A table named ```my_2``` will be created on the fly with the following structure and content (the table name is derived from the MQTT topic, but slashes are replaced by underscores):

```mysql
+------+------------+--------+-------------------------------------------------------+
| id   | name       | number | payload                                               |
+------+------------+--------+-------------------------------------------------------+
|   90 | Jane Jolie | 17     | '{ "name" : "Jane Jolie", "id" : 90, "number" : 17 }' |
+------+------------+--------+-------------------------------------------------------+
```
Please note that by default, the information is always stored in a duplicated form: each field, and all fields together as sent. If you can use the field ignore capability (see below) to disable this behaviour. Actually, lots of other fields (created by mqttwarn) may be present. Adjust your configuration as required.

An index table, containing a timestamp and the name of the topic, will keep track of the latest update to the remaining tables. The name of the index table can be specified in the configuration, and must be created manually. The following statements create an index table named ```index_table_name``:

```
CREATE TABLE `index_table_name` (
  `topic` text NOT NULL,
  `ts` timestamp NOT NULL DEFAULT CURRENT_TIMESTAMP ON UPDATE CURRENT_TIMESTAMP,
  PRIMARY KEY `topic` (`topic`(128))
);
```


This module requires the following configuration to be present in the configuration file:

```ini
[config:mysql_dynamic]
host  =  'localhost'
port  =  3306
user  =  'dbusername'
pass  =  'dbpassword'
dbname  =  'database'
index   =  'index_table_name'

targets = {
        # target to use: [ list of fields to ignore and not store ]
        'target_name' : ['field1', 'field2','field3' ]
    }
```

Requires:
* [MySQLDb](http://mysql-python.sourceforge.net/)

Limitations:

At this point, if the payload format changes, the tables are not modified and data may fail to be stored. Also, there is no fallback table or column like the case of the MySQL plugin.

### `mythtv`

This service allows for on-screen notification popups on [MythTV](http://www.mythtv.org/) instances. Each target requires
the address and port of the MythTV backend instance (&lt;hostname&gt;:&lt;port&gt;), and a broadcast address.

```ini
[config:mythtv]
timeout = 10  # duration of notification
targets = {
                          # host:port,            broadcast address
    'all'               :  [ '192.168.1.40:6544', '192.168.1.255'],
    'frontend_bedroom'  :  [ '192.168.1.40:6544', '192.168.1.74' ]
    }
```

| Topic option  |  M/O   | Description                           |
| ------------- | :----: | --------------------------------------|
| `title`       |   O    | notification title (dflt: `mqttwarn`) |
| `image`       |   O    | notification image url                |


### `nma`

The `nma` service uses [NMA (Notify My Android)](http://www.notifymyandroid.com)
to delivery notifications from _mqttwarn_ to your Android device.

```ini
[config:nma]
targets = {
                 # api key                                            app         event
  'myapp'    : [ 'xxxxxxxxxxxxxxxxxxxxxxxxxxxxxxxxxxxxxxxxxxxxxxxx', "Nagios",  "Phone call" ]
  }
```

| Topic option  |  M/O   | Description                            |
| ------------- | :----: | -------------------------------------- |
| `priority`    |   O    | priority. (dflt: 0)                    |

![NMA](assets/nma.jpg)

Requires:

* A [Notify My Android(NMA)](http://www.notifymyandroid.com) account
* [pynma](https://github.com/uskr/pynma). You don't have to install this -- just copy `pynma.py` to the _mqttwarn_ directory.

### `nntp`

The `nntp` target is used to post articles to an NNTP news server on a particular newsgroup.

```ini
[config:nntp]
server  = t1.prox
port    = 119
; username = "jane@example.com"
; password = "secret"
targets = {
    #              from_hdr                       newsgroup
    'aa'     : [ 'Me and I <jj@example.com>',    'jp.aa' ],
  }
```

Each target's configuration includes the value given to the `From:` header as well as
a single newsgroup to which the article is posted.

| Topic option  |  M/O   | Description                            |
| ------------- | :----: | -------------------------------------- |
| `title`       |   O    | The post's subject (dflt: `mqttwarn`)  |

Example:

```
mosquitto_pub -t nn/ohoh -m '{"name":"Jane Jolie","number":47, "id":91}'
```

turns into

```
Path: t1.prox!t1.prox!not-for-mail
Content-Type: text/plain; charset="us-ascii"
MIME-Version: 1.0
Content-Transfer-Encoding: 7bit
From: Me and I <jj@example.com>
Subject: Hi there Jane Jolie
Newsgroups: jp.aa
Date: Wed, 26 Mar 2014 22:41:25 -0000
User-Agent: mqttwarn
Lines: 1
Message-ID: <5332caf6$0$20197$41d98655@t1.prox>

Jane Jolie: 47 => 13:41

```

### `nsca`

The `nsca` target is used to submit passive Nagios/Icinga checks to an NSCA daemon.

Consider the following Icinga service description which configures a passive service:

```
define service{
        use                    generic-service
        host_name              localhost
        service_description    Current temp via MQTT
        active_checks_enabled  0
        passive_checks_enabled 1
        check_freshness         0
        check_command          check_dummy!1
        }
```

with the following target definition in `mqttwarn.py`

```ini
[config:nsca]
nsca_host = '172.16.153.112'
targets = {
   #              Nagios host_name,     Nagios service_description,
   'temp'    :  [ 'localhost',          'Current temp via MQTT' ],
  }

[arduino/temp]
targets = nsca:temp
; OK = 0, WARNING = 1, CRITICAL = 2, UNKNOWN = 3
priority = check_temperature()
format = Current temperature: {temp}C
```

Also, consider the following PUB via MQTT:

```
mosquitto_pub -t arduino/temp -m '{"temp": 20}'
```

Using a transformation function for _priority_ to decide on the status to
be sent to Nagios/Icinga, we obtain the following:

![Icinga](assets/icinga.jpg)


| Topic option  |  M/O   | Description                            |
| ------------- | :----: | -------------------------------------- |
| `priority`    |   O    | Nagios/Icinga status. (dflt: 0)        |

The transformation function I've defined as follows:

```python
def check_temperature(data):
    '''Calculate Nagios/Icinga warning status'''
    OK = 0
    WARNING = 1
    CRITICAL = 2
    UNKNOWN = 3
    if type(data) == dict:
        if 'temp' in data:
            temp = int(data['temp'])
            if temp < 20:
                return OK
            if temp < 25:
                return WARNING
            return CRITICAL

    return UNKNOWN
```

Requires:
* [pynsca](https://github.com/djmitche/pynsca), but you don't have to install that; it suffices if you drop `pynsca.py` alongside `mqttwarn.py` (i.e. in the same directory)

### `osxnotify`

* Requires Mac ;-) and [pync](https://github.com/setem/pync) which uses the binary [terminal-notifier](https://github.com/alloy/terminal-notifier) created by Eloy Durán. Note: upon first launch, `pync` will download and extract `https://github.com/downloads/alloy/terminal-notifier/terminal-notifier_1.4.2.zip` into a directory `vendor/`.

| Topic option  |  M/O   | Description                            |
| ------------- | :----: | -------------------------------------- |
| `title`       |   O    | application title (dflt: topic name)   |

![osxnotify](assets/osxnotify.jpg)

### `osxsay`

The `osxsay` target alerts you on your Mac (warning: requires a Mac :-) with a spoken voice.
It pipes the message (which is hopefully text only) to the _say(1)_ utility. You can configure
any number of different targets, each with a different voice (See `say -v ?` for a list of allowed
voice names.)

```ini
[config:osxsay]
targets = {
                 # voice (see say(1) or `say -v ?`)
    'victoria' : [ 'Victoria' ],
    'alex'     : [ 'Alex' ],
  }
```

```ini
[say/warn]
targets = osxsay:victoria
```


```ini
[say/alert]
targets = osxsay:alex
```

* Note: this requires your speakers be enabled and can be a pain for co-workers or family members, and we can't show you a screen shot...

### `pastebinpub`

The `pastebinpub` service is publishing messages to [Pastebin](http://pastebin.com).

Note: Be careful what you post on this target, it could be public. If you are
not a paying customer of Pastebin you are limited to 25 unlisted and
10 private pastes.

```ini
[config:pastebinpub]
targets = {
    'warn' : [ 'api_dev_key',  # API dev key
               'username',  # Username
               'password',  # Password
                1,  # Privacy level
               '1H'  # Expire
            ]
    }
```

![osxnotify](assets/pastebin.png)

Requires:
* An account at [Pastebin](http://pastebin.com)
* Python bindings for the [Pastebin API](https://github.com/Morrolan/PastebinAPI)
  You don't have to install this -- simply copy `pastebin.py` to the _mqttwarn_ directory.
  `curl -O https://raw.githubusercontent.com/Morrolan/PastebinAPI/master/pastebin.py`

### `pipe`

The `pipe` target launches the specified program and its arguments and pipes the
(possibly formatted) message to the program's _stdin_. If the message doesn't have
a training newline (`\n`), _mqttwarn_ appends one.

```ini
[config:pipe]
targets = {
             # argv0 .....
   'wc'    : [ 'wc',   '-l' ]
   }
```

Note, that for each message targetted to the `pipe` service, a new process is
spawned (fork/exec), so it is quite "expensive".

### `postgres`

The `postgres` plugin behaves virtually identically to the [MySQL](#mysql) plugin above. It is configured in the same way:

```ini
[config:postgres]
host  =  'localhost'
port  =  5432
user  =  'jane'
pass  =  'secret'
dbname  =  'test'
targets = {
          # tablename  #fallbackcolumn
 'pg'   : [ 'names',   'message'            ]
  }
```

Suppose we create the following table for the target specified above:

```
CREATE TABLE names (id INTEGER, name CHARACTER VARYING(128));
```

and publish this JSON payload:

```
mosquitto_pub -t pg/1 -m '{ "name" : "Jane Jolie", "id" : 90, "number" : 17 }'
```

This will result in the two columns `id` and `name` being populated:

```postgres
+------+------------+
| id   | name       |
+------+------------+
|   90 | Jane Jolie |
+------+------------+
```

Exactly as in the `MySQL` plugin, a _fallback column_ can be defined into which _mqttwarn_ adds
the "rest of" the payload for all columns not targetted with JSON data. Lets now
add our fallback column to the schema:

```postgres
ALTER TABLE names ADD message TEXT;
```

Publishing the same payload again, will insert this row into the table:

```postgres
+------+------------+-----------------------------------------------------+
| id   | name       | message                                             |
+------+------------+-----------------------------------------------------+
|   90 | Jane Jolie | NULL                                                |
|   90 | Jane Jolie | { "name" : "Jane Jolie", "id" : 90, "number" : 17 } |
+------+------------+-----------------------------------------------------+
```

As you can imagine, if we add a `number` column to the table, it too will be
correctly populated with the value `17`.

The payload of messages which do not contain valid JSON will be coped verbatim
to the _fallback_ column:

```postgres
+------+------+-------------+--------+
| id   | name | message     | number |
+------+------+-------------+--------+
| NULL | NULL | I love MQTT |   NULL |
+------+------+-------------+--------+
```

You can add columns with the names of the built-in transformation types (e.g. `_dthhmmss`, see below)
to have those values stored automatically.

### `prowl`

This service is for [Prowl](http://www.prowlapp.com). Each target requires
an application key and an application name.

```ini
[config:prowl]
targets = {
                    # application key                           # app name
    'pjpm'    :  [ 'xxxxxxxxxxxxxxxxxxxxxxxxxxxxxxxxxxxxxxxx', 'SuperAPP' ]
    }
```

| Topic option  |  M/O   | Description                            |
| ------------- | :----: | -------------------------------------- |
| `title`       |   O    | application title (dflt: `mqttwarn`)   |
| `priority`    |   O    | priority. (dflt: 0)                    |


![Prowl](assets/prowl.jpg)

Requires:
* [prowlpy](https://github.com/jacobb/prowlpy)

### `pushalot`
This service is for [pushalot](http://www.pushalot.com), which is a notifier app for Windows Phone and Windows8.

It requires an Authorization token, which you can generate after creating an account at [pushalot.com](http://www.pushalot.com) We can then use that to configure the target definition:

```ini
[config:pushalot]
targets = {
                   # Authorization token
    'info'     : ['xxxxxxxxxxxxxxxxxxxxxxx'],
    'warn'     : ['xxxxxxxxxxxxxxxxxxxxxxx']
    }
````

| Topic option  |  M/O   | Description                            |
| ------------- | :----: | -------------------------------------- |
| `title`       |   O    | application title (dflt: `mqttwarn`)   |

![Pushalot](assets/pushalot.png)

Requires:
* a [pushalot](http://www.pushalot.com) account with Authorization token


### `pushbullet`

This service is for [PushBullet](https://www.pushbullet.com), an app for
Android along with an extension for Chrome, which allows notes, links,
pictures, addresses and files to be sent between devices.

You can get your API key from [here](https://www.pushbullet.com/account) after
signing up for a PushBullet account. You will also need the device ID to push
the notifications to. To obtain this you need  to follow the instructions at
[pyPushBullet](https://github.com/Azelphur/pyPushBullet) and run
``./pushbullet_cmd.py YOUR_API_KEY_HERE getdevices``.

```ini
[config:pushbullet]
targets = {
                   # API KEY                  device ID,    recipient_type
    'warnme'   : [ 'xxxxxxxxxxxxxxxxxxxxxxx', 'yyyyyy',     'tttt' ]
    }
```

where the optional _recipient_type_ could be one of `device_iden` (default), `email`, `channel` or `client`.

| Topic option  |  M/O   | Description                            |
| ------------- | :----: | -------------------------------------- |
| `title`       |   O    | application title (dflt: `mqttwarn`)   |

![Pushbullet](assets/pushbullet.jpg)

Requires:
* a [Pushbullet](https://www.pushbullet.com) account with API key
* [pyPushBullet](https://github.com/Azelphur/pyPushBullet). You don't have to install this -- simply copy `pushbullet.py` to the _mqttwarn_ directory.

### `pushover`

This service is for [Pushover](https://pushover.net), an app for iOS and Android.
In order to receive pushover notifications you need what is called a _user key_
and one or more _application keys_ which you configure in the targets definition:

```ini
[config:pushover]
callback = None
targets = {
    'nagios'     : ['userkey1', 'appkey1', 'sound1'],
    'alerts'     : ['userkey2', 'appkey2'],
    'tracking'   : ['userkey1', 'appkey2', 'sound3'],
    'extraphone' : ['userkey2', 'appkey3']
    }
```

This defines four targets (`nagios`, `alerts`, etc.) which are directed to the
configured _user key_ and _app key_ combinations. This in turn enables you to
notify, say, one or more of your devices as well as one for your spouse. As you
can see in the example, you can even specify an optional sound to be played for
the individual users. For a list of available sounds see the [Pushover API List](https://pushover.net/api#sounds).

NOTE: `callback` is an optional URL for pushover to [ack messages](https://pushover.net/api#receipt).

| Topic option  |  M/O   | Description                            |
| ------------- | :----: | -------------------------------------- |
| `title`       |   O    | application title (dflt: pushover dflt) |
| `priority`    |   O    | priority. (dflt: pushover setting)     |

![pushover on iOS](assets/pushover.png)

Requires:
* a [pushover.net](https://pushover.net/) account

### `redispub`

The `redispub` plugin publishes to a Redis channel.

```ini
[config:redispub]
host  =  'localhost'
port  =  6379
targets = {
    'r1'      : [ 'channel-1' ]
    }
```

Requires:
* d[redis-py](https://github.com/andymccurdy/redis-py)

### `rrdtool`

The `rrdtool` plugin updates a round robin database created by [rrdtool](http://oss.oetiker.ch/rrdtool/) with the message payload.

```ini
[config:rrdtool]
targets = {
    'living-temp'  : ['/tmp/living-temp.rrd',  '--template', 'temp'],
    'kitchen-temp' : ['/tmp/kitchen-temp.rrd', '--template', 'temp']
    }
```

[rrdpython's API](http://oss.oetiker.ch/rrdtool/prog/rrdpython.en.html) expects strings and/or list of strings as parameters to the functions. Thus a list for a target simply contains the command line arguments for `rrdtool update`. The plugin will embed the message as final argument `N:<message>`.

Requires the rrdtool bindings available with `pip install rrdtool`.

### `serial`

The `serial` plugin sends out received messages to the serial port. Message payload can be binary data, string or json.

```ini
[config:serial]
append_newline = False
targets = {
    'serialport1'  : ['/dev/ttyUSB0',  '115200'],
    'some-device' : ['socket://192.168.1.100:2323', '9600']
    }
```
First parameter in target config can be a portname or an [url handler](https://pythonhosted.org/pyserial/url_handlers.html).
Second parameter is the baudrate for the port.
If `append_newline` is True, a newline character is unconditionally appended to the string written to the serialport. 

Requires the pyserial bindings available with `pip install pyserial`.

### `slack`

The `slack` plugin posts messages to channels in or users of the [slack.com](http://slack.com) service. The configuration of this service requires an API token obtaininable there.

```ini
[config:slack]
token = 'xxxx-1234567890-1234567890-1234567890-1234a1'
targets = {
<<<<<<< HEAD
                #   [token,] #channel/@user, username, icon
   'jpmens'     : [ '@jpmens',      "Alerter",   ':door:' ],
   'general'    : [ '#general',     "mqttwarn",  ':syringe:' ],
   'second-acc' : [ 'xxxx-9999999-9999999-99999999', '#general',     "test",   ':house:' ],
=======
             #   #channel/@user   username,    icon,        as_user
   'jpmens'  : [ '@jpmens',       "Alerter",   ':door:'             ],
   'general' : [ '#general',      "mqttwarn",  ':syringe:'          ],
   'test'    : [ '#test',         "BotUser",   ':unused:',  True    ]
>>>>>>> 0c030a94
  }
```

Each target defines the name of an existing channel (`#channelname`) or a user (`@username`) to be
addressed, the name of the sending user as well as an [emoji icon](http://www.emoji-cheat-sheet.com) to use.

<<<<<<< HEAD
The service level `token` is optional, but if missing each target must have a `token` defined.
=======
Optionally, a target can define the message to get posted as a user, per 
[Slack Authorship documentation](https://api.slack.com/methods/chat.postMessage#authorship).
Note that posting as a user in a channel is only possible, if the user has 
joined the channel.
>>>>>>> 0c030a94

![Slack](assets/slack.png)

This plugin requires [Python slacker](https://github.com/os/slacker).

### `sqlite`

The `sqlite` plugin creates a table in the database file specified in the targets,
and creates a schema with a single column called `payload` of type `TEXT`. _mqttwarn_
commits messages routed to such a target immediately.

```ini
[config:sqlite]
targets = {
                   #path        #tablename
  'demotable' : [ '/tmp/m.db',  'mqttwarn'  ]
  }
```

### `sqlite_json2cols`

The `sqlite_json2cols` plugin creates a table in the database file specified in the targets
and creates a schema based on the JSON payload.
It will create a column for each JSON entry and rudimentary try to determine its datatype on creation (Float or Char).

As an example, publishing this JSON payload:

```
mosquitto_pub -t test/hello -m '{ "name" : "Thor", "Father" : 'Odin', "Age" : 30 }'
```

A table as stated in the configuration will be created on the fly with the following structure and content:

```
+------+--------+------+
| name | Father | Age  |
+------+--------+------+
| Thor | Odin   | 30.0 |
+------+--------+------+
```
No table is created if the table name already exists.

 _mqttwarn_
commits messages routed to such a target immediately.

```ini
[config:sqlite_json2cols]
targets = {
                   #path        #tablename
  'demotable' : [ '/tmp/m.db',  'mqttwarn'  ]
  }
```

### `sqlite_timestamp`

The `sqlite_timestamp` plugin works just like the 'sqlite' plugin, but it creates 3 columns: id, payload and timestamp.
The id is the table index and the timestamp is the insertion date and time in seconds.

```ini
[config:sqlite_timestamp]
targets = {
                   #path        #tablename
  'demotable' : [ '/tmp/m.db',  'mqttwarn'  ]
  }
```

### `smtp`

The `smtp` service basically implements an MQTT to SMTP gateway which needs
configuration.

```ini
[config:smtp]
server  =  'localhost:25'
sender  =  "MQTTwarn <jpm@localhost>"
username  =  None
password  =  None
starttls  =  False
# Optional send msg as html or only plain text
htmlmsg   =  False
targets = {
    'localj'     : [ 'jpm@localhost' ],
    'special'    : [ 'ben@gmail', 'suzie@example.net' ]
    }
```

Targets may contain more than one recipient, in which case all specified
recipients get the message.

| Topic option  |  M/O   | Description                            |
| ------------- | :----: | -------------------------------------- |
| `title`       |   O    | e-mail subject. (dflt: `mqttwarn notification`) |

### `ssh`

The `ssh` service can run commands over ssh.
If both user and password are defined in the config, they will be used to connect to the host.
If both user and password are *not* defined in the config, the service will parse the user's
ssh config file to see which key (IdentityFile) to use; it will also look for User and Port
in this file.

If using a key, only the host is *required*.

The output is ignored for now.

Note: using this module lets you specify a username and a password which can be used to login to the target system. As such, your `mqttwarn.ini` configuration file should be well protected from prying eyes! (This applies generally, for other target specifications with credentials as well.)

```ini
[config:ssh]
host  = '192.168.1.1'
port  = 22
user  = 'username'
pass  = 'password'
targets = {
		's01'    : [ 'command with one substitution %s' ],
		's02'    : [ 'command with two substitutions %s__%s' ]
    }

[ssh/+]
format = {args}
targets = ssh:s01

[dualssh/+]
format = {args}
targets = ssh:s02
```

Targets may contain ONE command.

`mosquitto_pub -t dualssh/test -m '{ "args" : ["test","test2"] }'`


### `syslog`

The `syslog` service transfers MQTT messages to a local syslog server.

```ini
[config:syslog]
targets = {
              # facility    option
    'user'   : ['user',     'pid'],
    'kernel' : ['kernel',   'pid']
    }
```

| Topic option  |  M/O   | Description                            |
| ------------- | :----: | -------------------------------------- |
| `title`       |   O    | application title (dflt: `mqttwarn`)   |
| `priority`    |   O    | log level (dflt: -1)                   |

Where `priority` can be between -2 and 5 and maps to `syslog` levels by;

| Priority | Syslog Log Level |
| -------- | ---------------- |
| -2       | LOG_DEBUG        |
| -1       | LOG_INFO         |
| 0        | LOG_NOTICE       |
| 1        | LOG_WARNING      |
| 2        | LOG_ERR          |
| 3        | LOG_CRIT         |
| 4        | LOG_ALERT        |
| 5        | LOG_EMERG        |

```
Apr 22 12:42:42 mqttest019 mqttwarn[9484]: Disk utilization: 94%
```

### `telegram`

This is to send messages as a Bot to a [Telegram](https://telegram.org) chat. First set up a Bot and obtain its authentication token which you add to _mqttwarn_'s configuration. You'll also need to start a chat with this bot so it's able to communicate with particular user.

Optionally you can specify `parse_mode` which will be used during message sending. Please, check [docs](https://core.telegram.org/bots/api#formatting-options) for additional information.

Configure the `telegram` service:

```ini
[config:telegram]
timeout = 60
parse_mode = 'Markdown'
token = 'mmmmmmmmm:AAAAAAAAAAAAAAAAAAAAAAAAAAAAAAAAAAA'
targets = {
   #        First Name or @username
   'j01' : [ 'First Name' ],
   'j02' : [ '@username' ]
}
```
Possible issue:

* Current implementation uses [getUpdates](https://core.telegram.org/bots/api#getupdates) call to get `chat_id` but this call returns only last 100 messages; if _you_ haven't spoken to your Bot recently it may well be possible we can't find the _chat-id_ associated with _you_.

![Telegram](assets/telegram.png)

### `thingspeak`

The `thingspeak` service publishes data to thingspeak.com using the thingspeak API.

```ini
[config:thingspeak]
targets = {
                   #API WRITE KEY       field      optional builddata=true/false
    'field1'   : [ 'XXYYZZXXYYZZXXYY', 'field1' , 'true' ],
    'field2'   : [ 'XXYYZZXXYYZZXXYY', 'field2' ],
    'composite': [ 'XXYYZZXXYYZZXXYY', [ 'temp', 'hum' ] ]
  }
```
Using `builddata=true` you can build an update with multiple fields in one update. Using this function no direct update. Only with the next update without builddata=true all entries are send (e.g. when multiple sensors are updating diferent topics, then you can do the build the data and submit when the last sensor is sending the data).

Supply an ordered list of message data field names to extract several values from a single message (e.g. `{ "temp": 10, "hum": 77 }`). Values will be assigned to field1, field2, etc in order.

Note: Use the field as per the example (lower case, `'field1'` with the last digit being the field number).

### `twilio`

```ini
[config:twilio]
targets = {
             # Account SID            Auth Token            from              to
   'hola'  : [ 'ACXXXXXXXXXXXXXXXXX', 'YYYYYYYYYYYYYYYYYY', "+15105551234",  "+12125551234" ]
   }
```

![Twilio test](assets/twillio.jpg)

Requires:
 * a Twilio account
 * [twilio-python](https://github.com/twilio/twilio-python)

### `twitter`

Notification of one or more [Twitter](http://twitter.com) accounts requires setting
up an application at [apps.twitter.com](https://apps.twitter.com). For each Twitter
account, you need four (4) bits which are named as shown below.

Upon configuring this service's targets, make sure the four (4) elements of the
list are in the order specified!

```ini
[config:twitter]
targets = {
  'janejol'   :  [ 'vvvvvvvvvvvvvvvvvvvvvv',                              # consumer_key
                   'wwwwwwwwwwwwwwwwwwwwwwwwwwwwwwwwwwwwwwwwww',          # consumer_secret
                   'xxxxxxxxxxxxxxxxxxxxxxxxxxxxxxxxxxxxxxxxxxxxxxxxxx',  # access_token_key
                   'zzzzzzzzzzzzzzzzzzzzzzzzzzzzzzzzzzzzzzzzzz'           # access_token_secret
                  ]
   }
```

![a tweet](assets/twitter.jpg)

Requires:
* A Twitter account
* app keys for Twitter, from [apps.twitter.com](https://apps.twitter.com)
* [python-twitter](https://github.com/bear/python-twitter)

### `xbmc`

This service allows for on-screen notification popups on [XBMC](http://xbmc.org/) instances. Each target requires
the address and port of the XBMC instance (<hostname>:<port>), and an optional username and password if authentication is required.

```ini
[config:xbmc]
targets = {
                          # host:port,           [user], [password]
    'living_with_auth' :  [ '192.168.1.40:8080', 'xbmc', 'xbmc' ],
    'bedroom_no_auth'  :  [ '192.168.1.41:8080' ]
    }
```

| Topic option  |  M/O   | Description                            |
| ------------- | :----: | -------------------------------------- |
| `title`       |   O    | notification title                     |
| `image`       |   O    | notification image url  ([example](https://github.com/jpmens/mqttwarn/issues/53#issuecomment-39691429))|

### `xmpp`

The `xmpp` service sends notification to one or more [XMPP](http://en.wikipedia.org/wiki/XMPP)
(Jabber) recipients.

```ini
[config:xmpp]
sender = 'mqttwarn@jabber.server'
password = 'Password for sender'
targets = {
    'admin' : [ 'admin1@jabber.server', 'admin2@jabber.server' ]
    }
```

Targets may contain more than one recipient, in which case all specified
recipients get the message.

Requires:
* XMPP (Jabber) accounts (at least one for the sender and one for the recipient)
* [xmpppy](http://xmpppy.sourceforge.net)

### `xively`

The `xively` service can send a subset of your data to [Xively](http://xively.com) per defined feedid.

```ini
[config:xively]
apikey = '1234567890abcdefghiklmnopqrstuvwxyz'
targets = {
        # feedid        : [ 'datastream1', 'datastream2']
        '1234567' : [ 'temperature', 'waterlevel' ],
        '7654321' : [ 'dataItemA' ]
  }
```

Publishing the following JSON message will add a datapoint to the `temperature` and
`waterlevel` channel of your xively feed 1234567 (`humidity` will be ignored,
as it's not defined in the xively
configuration above):

```
mosquitto_pub -t "osx/json" -m '{"temperature":15,"waterlevel":100,"humidity":35}'
```


Requires:
* [Xively](http://xively.com) account with an already existing Feed
* [xively-python](https://github.com/xively/xively-python) - pip install xively-python

### `zabbix`

The `zabbix` service serves two purposes:

1. it can create a [Zabbix] host on-the-fly via Low-level Discovery (LLD)
2. it can send an item/value pair to a [Zabbix] trapper

![Zabbix](assets/zabbix.png)

The target and topic configuration look like this:

```ini
[config:zabbix]
targets = {
            # Trapper address   port
    't1'  : [ '172.16.153.110', 10051 ],
  }

[zabbix/clients/+]
alldata = ZabbixData()
targets = zabbix:t1

[zabbix/item/#]
alldata = ZabbixData()
targets = zabbix:t1
```

A transformation function in `alldata` is required to extract the client's name
from the topic, and for #1, to define a "host alive" item key in [Zabbix].

```python
# If the topic begins with zabbix/clients we have a host going up or down
# e.g. "zabbix/clients/jog03" -> "jog03"
#   extract client name (3rd part of topic)
#   set status key (e.g. 'host.up') to publish 1/0 on it (e.g during LWT)
#
# if the topic starts with zabbix/item we have an item/value for the host
# e.g. "zabbix/item/jog03/time.stamp" -> "jog03"
#   extract client name (3rd part of topic)
#

def ZabbixData(topic, data, srv=None):
    client = 'unknown'
    key = None
    status_key = None

    parts = topic.split('/')
    client = parts[2]

    if topic.startswith('zabbix/clients/'):
        status_key = 'host.up'

    if topic.startswith('zabbix/item/'):
        key = parts[3]

    return dict(client=client, key=key, status_key=status_key)
```

## Plugins

Creating new plugins is rather easy, and I recommend you take the `file` plugin
and start from that.

Plugins are invoked with two arguments (`srv` and `item`). `srv` is an object
with some helper functions, and `item` a dict which contains information on the message
which is to be handled by the plugin. `item` contains the following elements:

```python
item = {
    'service'       : 'string',       # name of handling service (`twitter`, `file`, ..)
    'target'        : 'string',       # name of target (`o1`, `janejol`) in service
    'addrs'         : <list>,         # list of addresses from SERVICE_targets
    'config'        : dict,           # None or dict from SERVICE_config {}
    'topic'         : 'string',       # incoming topic branch name
    'payload'       : <payload>       # raw message payload
    'message'       : 'string',       # formatted message (if no format string then = payload)
    'data'          : None,           # dict with transformation data
    'title'         : 'mqttwarn',     # possible title from title{}
    'priority'      : 0,              # possible priority from priority{}
}
```

## Advanced features

### Transformation data

_mqttwarn_ can transform an incoming message before passing it to a plugin service.
On each message, _mqttwarn_ attempts to decode the incoming payload from JSON. If
this is possible, a dict with _transformation data_ is made available to the
service plugins as `item.data`.

This transformation data is initially set up with some built-in values, in addition
to those decoded from the incoming JSON payload. The following built-in variables
are defined in `item.data`:

```python
{
  'topic'         : topic name
  'payload'       : topic payload
  '_dtepoch'      : epoch time                  # 1392628581
  '_dtiso'        : ISO date (UTC)              # 2014-02-17T10:38:43.910691Z
  '_dthhmm'       : timestamp HH:MM (local)     # 10:16
  '_dthhmmss'     : timestamp HH:MM:SS (local)  # 10:16:21
}
```

Any of these values can be used in `format` to create custom outgoing
messages.

```ini
format = I'll have a {fruit} if it costs {price} at {_dthhmm}
```


### Using functions to replace incoming payloads

Consider the following configuration snippet in addition to the configuration
of the `mqtt` service shown above:

```python
def lookup_data(data, srv=None):
    if type(data) == dict and 'fruit' in data:
            return "Ananas"
    return None
```

Then, in the section defining the topic we listen on:

```ini
...
[test/topic]
#format =  Since when does a {fruit} cost {price}?
format =  lookup_data()
```

We've replaced the `formatmap` entry for the topic by a function which you
define within the _functions_ file you configure as `functions` in `mqttwarn.ini` configuration file. These functions
are invoked with decoded JSON `data` passed to them as a _dict_. The string returned
by the function returned string replaces the outgoing `message`:

```
in/a1 {"fruit":"pineapple", "price": 131, "tst" : "1391779336"}
out/food Ananas
out/fruit/pineapple Ananas
```

If a function operating on a message (i.e. within `format =`) returns `None` or an empty string, the target notification is suppressed.

The optional `srv` is an object with some helper functions. In particular, these allow us to use _mqttwarn_'s logging and MQTT publish functions, as in this example:

```python
def p01Format(data, srv):
    s = "p01-HOLA"

    srv.logging.info("+++++++++++ HUHU")

    srv.mqttc.publish("p01/RESPonse", s, qos=0, retain=False)

    return s
```

Be advised that if you MQTT publish back to the same topic which triggerred the invocation
of your function, you'll create an endless loop.

### Incorporating topic names into transformation data

An MQTT topic branch name contains information you may want to use in transformations.
As a rather extreme example, consider the [OwnTracks] program (the
artist formerly known as _MQTTitude_).

When an [OwnTracks] device detects a change of a configured waypoint or geo-fence (a region monitoring a user can set up on the device), it emits a JSON payload which looks like this, on a topic name consisting of `owntracks/_username_/_deviceid_`:

```
owntracks/jane/phone -m '{"_type": "location", "lat": "52.4770352" ..  "desc": "Home", "event": "leave"}'
```

In order to be able to obtain the username (`jane`) and her device name (`phone`) for use
in transformations (see previous section), we would ideally want to parse the MQTT topic name and add that to the item data our plugins obtain. Yes, we can.

An optional `datamap` in our configuration file defines the name of a function we provide, also in the configuration file, which accomplishes that.

```ini
[owntracks/jane/phone]
datamap = OwnTracksTopicDataMap()
```

This specifies that when a message for the defined topic `owntracks/jane/phone` is processed, our function `OwnTracksTopicDataMap()` should be invoked to parse that. (As usual, topic names may contain MQTT wildcards.)

The function we define to do that is:

```python
def OwnTracksTopicDataMap(topic):
    if type(topic) == str:
        try:
            # owntracks/username/device
            parts = topic.split('/')
            username = parts[1]
            deviceid = parts[2]
        except:
            deviceid = 'unknown'
            username = 'unknown'
        return dict(username=username, device=deviceid)
    return None
```

The returned _dict_ is merged into the transformation data, i.e. it is made available to plugins and to transformation rules (`format`). If we then create the following rule

```ini
format = {username}: {event} => {desc}
```

the above PUBlish will be transformed into

```
jane: leave => Home
```

### Merging more data ###

The optional `alldata` function you write and configure on a per/topic basis, is
passed the message _topic_, its _data_ and an optional _srv_ object. This function
should return a _dict_ (or _None_) of data which is merged into the whole
list of transformation data. This expands on the two other transformation functions
to make topic and the message's payload available simultaneously.


### Using transformation data in other contexts ###

Beside using the transformation data dictionary in `format` to create custom outgoing messages,
it can be used in other contexts as well. Let's have a look at different ways this can be
used throughout _mqttwarn_.

#### Topic targets ####

By incorporating transformation data into topic targets, we can make _mqttwarn_ dispatch
messages dynamically based on the values of the transformation data dictionary.

To get an idea about how this works, let's define a placeholder variable inside the
`targets` directive of a topic section in the `mqttwarn.ini` configuration file:

    [topic-targets-dynamic]
    topic   = test/topic-targets-dynamic
    format  = Something {loglevel} happened! {message}
    targets = log:{loglevel}

When sending this value through a JSON encoded message or by computing it
through the `datamap` or `alldata` transformation machinery, it will get
interpolated into the designated topic target. Example:

    mosquitto_pub -t test/topic-targets-dynamic -m '{"loglevel": "crit", "message": "Nur Döner macht schöner!"}'

This will issue the following message into the log file:

    2016-02-14 18:09:34,822 CRITICAL [log] Something crit happened! Nur Döner macht schöner!

While this little example might feel artificial, there are more meaningful
use cases like determining the recipient address of `smtp` or `xmpp` receivers
through information from topic names or message payloads.
Please have a look at [Incorporate topic names into topic targets](https://github.com/jpmens/mqttwarn/wiki/Incorporating-topic-names#incorporate-topic-names-into-topic-targets)
for a more sensible example.


### Filtering notifications ###

A notification can be filtered (or supressed) using a custom function.

An optional `filter` in our configuration file, defines the name of a function we provide, also in the configuration file, which accomplishes that.

```ini
filter = owntracks_filter()
```

This specifies that when a message for the defined topic `owntracks/jane/phone` is processed, our function `owntracks_filter()` should be invoked to parse that. The filter function should return `True` if the message should be suppressed, or `False` if the message should be processed. (As usual, topic names may contain MQTT wildcards.)

The function we define to do that is:

```python
def owntracks_filter(topic, message):
    return message.find('event') == -1
```

This filter will suppress any messages that do not contain the `event` token.

### Templates ###

Instead of formatting output with the `format` specification as described above,
_mqttwarn_ has provision for rendering the output message from [Jinja2] templates,
probably particularly interesting for the `smtp` or `nntp` and `file` targets.

Consider the following example topic configuration, where we illustrate using
a template instead of `format` (which is commented out).

```ini
[nn/+]
targets = nntp:jpaa
; format = {name}: {number} => {_dthhmm}
template = demo.j2
```

_mqttwarn_ loads Jinja2 templates from the `templates/` directory relative to the
configured `directory`. Assuming we have the following content in the file
`templates/demo.j2`

```jinja2
{#
    this is a comment
    in Jinja2
    See http://jinja.pocoo.org/docs/templates/ for information
    on Jinja2 templates.
#}
{% set upname = name | upper %}
{% set width = 60 %}
{% for n in range(0, width) %}-{% endfor %}

Name.................: {{ upname }}
Number...............: {{ number }}
Timestamp............: {{ _dthhmm }}
Original payload.....: {{ payload }}
```

could produce the following message, on any target which uses this configuration.

```
------------------------------------------------------------
Name.................: JANE JOLIE
Number...............: 47
Timestamp............: 19:15
Original payload.....: {"name":"Jane Jolie","number":47, "id":91}
```

One of the template variables you may be interested in is called `{{ payload }}`; this
carries the original MQTT message in it. Also, if the payload was JSON, those are
available also (as shown in the above example), together with all the other
transformation data.

If the template cannot be rendered, say, it contains a Jinja2 error or the template
file cannot be found, etc., the original raw message is used in lieu on output.

As mentioned already, we think this is useful for targets which expect a certain
amount of text (`file`, `smtp`, and `nntp` come to mind).

Use of this feature requires [Jinja2], but you don't have to install it if you don't need
templating.

### Periodic tasks ###

_mqttwarn_ can use functions you define in the file specified `[defaults]` section
to periodically do whatever you want, for example, publish an MQTT message. There
are two things you have to do:

1. Create the function
2. Configure _mqttwarn_ to use that function and specify the interval in seconds

Assume we have the following custom function defined:

```python
def pinger(srv=None):
    srv.mqttc.publish("pt/PINGER", "Hello from mqttwarn!", qos=0)
```

We configure this function to run every, say, 10 seconds, in the `mqttwarn.ini`,
in the `[cron]` section:

```ini
[cron]
pinger = 10.5
```

Each keyword in the `[cron]` section specifies the name of one of your custom
functions, and its float value is an interval in _seconds_ after which your
custom function (_pinger()_ in this case) is invoked. Your function has access
to the `srv` object (which was described earlier).

Function names are to be specified in lower-case characters.

If you want to run the custom function immediately after starting mqttwarn
instead of waiting for the interval to elapse, you might want to configure:

```ini
[cron]
pinger = 10.5; now=true
```



## Examples ##

This section contains some examples of how `mqttwarn` can be used with some more complex configurations.

### Low battery notifications ###

By subscribing to your [OwnTracks] topic and adding the following custom filter you can get `mqttwarn` to send notifications when your phone battery gets below a certain level;

```python
def owntracks_battfilter(topic, message):
    data = dict(json.loads(message).items())
    if data['batt'] is not None:
        return int(data['batt']) > 20
    return True
```

Now simply add your choice of target(s) to the topic's section and a nice format string and you are done;

```ini
[owntracks/#]
targets = pushover, xbmc
filter = owntracks_battfilter()
format = My phone battery is getting low ({batt}%)!
```

### Producing JSON

Assuming we get, from an Arduino, say, a single numerical value in the payload of an MQTT
message, we want to generate JSON with some additional fields. Using a Jinja2 template
for the task, does exactly what we need:

The following target configuration invokes the template:

```ini
[arduino/temp]
targets = log:info, http:graylog2
template = temp2json.json
```

The Jinja2 template looks like this:

```jinja2
{#
    We expect a single numeric temperature value in `payload'
    Return JSON suitable for Graylog2 (requires host and short_message)

    Define a data structure in Jinja2 and return it as a JSON string.
    Note how transformation data (produced within mqttwarn) is used:
    the variables `_dtiso' and `payload' contain a timestamp and our
    payload respectively.
#}
{% set data = {
	'host'		: topic,
	'short_message'	: "Heat " + payload,
	'tst'		: _dtiso,
	'temperature'	: payload,
	'woohooo'	: 17,
	}
	%}
{{ data | jsonify }}
```

and an example JSON string returned by that template is then passed to our configured
targets thusly:

```json
"host": "arduino/temp", "woohooo": 17, "tst": "2014-04-13T09:25:46.247150Z", "temperature": "22", "short_message": "Heat 22"}
```



## Requirements

You'll need at least the following components:

* Python 2.x (tested with 2.6 and 2.7)
* An MQTT broker (e.g. [Mosquitto](http://mosquitto.org))
* The Paho Python module: `pip install paho-mqtt`

## Notes

"MQTT" is a trademark of the OASIS open standards consortium, which publishes the MQTT specifications.


## Installation

1. Clone this repository into a fresh directory.
2. Copy `mqttwarn.ini.sample` to `mqttwarn.ini` and edit to your taste
3. Install the prerequisite Python modules for the services you want to use
4. Launch `mqttwarn.py`

I recommend you use [Supervisor](http://jpmens.net/2014/02/13/in-my-toolbox-supervisord/) for running this.

Alternatively, a systemd-based installation using a Python virtualenv might be handy,
see [systemd unit configuration file for mqttwarn](https://github.com/jpmens/mqttwarn/blob/master/etc/mqttwarn.service)
for step-by-step instructions about doing this.


## Press

* [MQTTwarn: Ein Rundum-Sorglos-Notifier](http://jaxenter.de/news/MQTTwarn-Ein-Rundum-Sorglos-Notifier-171312), article in German at JAXenter.
* [Schwarmalarm using mqttwarn](https://hiveeyes.org/docs/system/schwarmalarm-mqttwarn.html)

  [OwnTracks]: http://owntracks.org
  [Jinja2]: http://jinja.pocoo.org/docs/templates/
  [Zabbix]: http://zabbix.com<|MERGE_RESOLUTION|>--- conflicted
+++ resolved
@@ -1802,31 +1802,23 @@
 [config:slack]
 token = 'xxxx-1234567890-1234567890-1234567890-1234a1'
 targets = {
-<<<<<<< HEAD
-                #   [token,] #channel/@user, username, icon
-   'jpmens'     : [ '@jpmens',      "Alerter",   ':door:' ],
-   'general'    : [ '#general',     "mqttwarn",  ':syringe:' ],
+                #   [token,] #channel/@user, username, icon, as_user
+   'jpmens'     : [ '@jpmens',   "Alerter",   ':door:'          ],
+   'general'    : [ '#general',  "mqttwarn",  ':syringe:'       ],
+   'test'       : [ '#test',     "BotUser",   ':unused:',  True ],
    'second-acc' : [ 'xxxx-9999999-9999999-99999999', '#general',     "test",   ':house:' ],
-=======
-             #   #channel/@user   username,    icon,        as_user
-   'jpmens'  : [ '@jpmens',       "Alerter",   ':door:'             ],
-   'general' : [ '#general',      "mqttwarn",  ':syringe:'          ],
-   'test'    : [ '#test',         "BotUser",   ':unused:',  True    ]
->>>>>>> 0c030a94
   }
 ```
+
+The service level `token` is optional, but if missing each target must have a `token` defined.
 
 Each target defines the name of an existing channel (`#channelname`) or a user (`@username`) to be
 addressed, the name of the sending user as well as an [emoji icon](http://www.emoji-cheat-sheet.com) to use.
 
-<<<<<<< HEAD
-The service level `token` is optional, but if missing each target must have a `token` defined.
-=======
 Optionally, a target can define the message to get posted as a user, per 
 [Slack Authorship documentation](https://api.slack.com/methods/chat.postMessage#authorship).
 Note that posting as a user in a channel is only possible, if the user has 
 joined the channel.
->>>>>>> 0c030a94
 
 ![Slack](assets/slack.png)
 
